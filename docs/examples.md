--- conflicted
+++ resolved
@@ -2,18 +2,12 @@
 
 This is a collection of examples to explain various parts of the NGMT toolbox.
 
-<<<<<<< HEAD
-## [Example 0: the basics of NGMT](00_tutorial_basics.md)
-=======
 ## [Example 0: Introduction to the NGMT toolbox](00_tutorial_basics.md)
 
-## [Example 1: Detailed journey through the GSD algorithm](01_tutorial_gait_sequence_detection.md)
->>>>>>> 6dd416d4
-
-## [Example 1: Gait Sequence Detection](01_tutorial_gait_sequence_detection.md)
+## [Example 2: Gait Sequence Detection](01_tutorial_gait_sequence_detection.md)
 
 ## [Example 3: Initial Contact Detection](02_tutorial_initial_contact_detection.md)
 
 ## [Example 4: Physical Activity Monitoring](03_tutorial_physical_activity_monitoring.md)
 
-## [Example 5: events in data classes](04_tutorial_events_in_dataclass.md)+## [Example 5: Tutorial on the basics of the dataclass](04_tutorial_events_in_dataclass.md)